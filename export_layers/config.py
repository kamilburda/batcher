# -*- coding: utf-8 -*-
#
# This file is part of Export Layers.
#
# Copyright (C) 2013-2019 khalim19 <khalim19@gmail.com>
#
# Export Layers is free software: you can redistribute it and/or modify
# it under the terms of the GNU General Public License as published by
# the Free Software Foundation, either version 3 of the License, or
# (at your option) any later version.
#
# Export Layers is distributed in the hope that it will be useful,
# but WITHOUT ANY WARRANTY; without even the implied warranty of
# MERCHANTABILITY or FITNESS FOR A PARTICULAR PURPOSE.  See the
# GNU General Public License for more details.
#
# You should have received a copy of the GNU General Public License
# along with Export Layers.  If not, see <http://www.gnu.org/licenses/>.

"""
This module defines plug-in configuration. Use `c` to access, create or modify
configuration entries.
"""

from __future__ import absolute_import, division, print_function, unicode_literals

import os


c.PLUGIN_NAME = "export_layers"
c.PLUGIN_SUBDIRPATH = os.path.join(c.PLUGINS_DIRPATH, c.PLUGIN_NAME)
c.LOCALE_DIRPATH = os.path.join(c.PLUGINS_DIRPATH, c.PLUGIN_NAME, "locale")

<<<<<<< HEAD
def init():
  """
  Initialize pygimplib configuration entries for this plug-in.
  """
  pg.config.PLUGIN_NAME = "export_layers"
  
  pg.config.PLUGIN_SUBDIRPATH = os.path.join(
    pg.config.PLUGINS_DIRPATH, pg.config.PLUGIN_NAME)
  
  pg.config.LOCALE_DIRPATH = os.path.join(
    pg.config.PLUGINS_DIRPATH, pg.config.PLUGIN_NAME, "locale")
  
  pg.config.LOG_MODE = "exceptions"
  
  pg.config.PLUGIN_TITLE = lambda: _("Export Layers")
  pg.config.PLUGIN_VERSION = "3.3.1"
  pg.config.PLUGIN_VERSION_RELEASE_DATE = "February 04, 2019"
  pg.config.AUTHOR_NAME = "khalim19"
  pg.config.AUTHOR_CONTACT = "khalim19@gmail.com"
  pg.config.PAGE_URL = "https://khalim19.github.io/gimp-plugin-export-layers"
  pg.config.DOCS_URL = pg.config.PAGE_URL + "/sections"
  pg.config.REPOSITORY_NAME = "gimp-plugin-export-layers"
  pg.config.REPOSITORY_URL = (
    "https://github.com/khalim19/gimp-plugin-export-layers")
  pg.config.BUG_REPORT_URL_LIST = [
    ("GitHub", "https://github.com/khalim19/gimp-plugin-export-layers/issues")
  ]
  
  pg.config.LOCAL_DOCS_PATH = os.path.join(
    pg.config.PLUGIN_SUBDIRPATH, "docs", "sections", "index.html")
  
  pg.config.COPYRIGHT_YEARS = "2013-2019"
  
  # If True, display each step of image/layer editing in GIMP.
  pg.config.DEBUG_IMAGE_PROCESSING = False
=======
c.LOG_MODE = "exceptions"

c.PLUGIN_TITLE = lambda: _("Export Layers")
c.PLUGIN_VERSION = "3.3.1"
c.PLUGIN_VERSION_RELEASE_DATE = "February 04, 2019"
c.AUTHOR_NAME = "khalim19"
c.AUTHOR_CONTACT = "khalim19@gmail.com"
c.COPYRIGHT_YEARS = "2013-2019"
c.PAGE_URL = "https://khalim19.github.io/gimp-plugin-export-layers"
c.DOCS_URL = c.PAGE_URL + "/sections"
c.LOCAL_DOCS_PATH = os.path.join(c.PLUGIN_SUBDIRPATH, "docs", "sections", "index.html")
c.REPOSITORY_NAME = "gimp-plugin-export-layers"
c.REPOSITORY_URL = "https://github.com/khalim19/gimp-plugin-export-layers"
c.BUG_REPORT_URL_LIST = [
  ("GitHub", "https://github.com/khalim19/gimp-plugin-export-layers/issues")
]

# If True, display each step of image/layer editing in GIMP.
c.DEBUG_IMAGE_PROCESSING = False
>>>>>>> a56ce29e
<|MERGE_RESOLUTION|>--- conflicted
+++ resolved
@@ -26,48 +26,10 @@
 
 import os
 
-
 c.PLUGIN_NAME = "export_layers"
 c.PLUGIN_SUBDIRPATH = os.path.join(c.PLUGINS_DIRPATH, c.PLUGIN_NAME)
 c.LOCALE_DIRPATH = os.path.join(c.PLUGINS_DIRPATH, c.PLUGIN_NAME, "locale")
 
-<<<<<<< HEAD
-def init():
-  """
-  Initialize pygimplib configuration entries for this plug-in.
-  """
-  pg.config.PLUGIN_NAME = "export_layers"
-  
-  pg.config.PLUGIN_SUBDIRPATH = os.path.join(
-    pg.config.PLUGINS_DIRPATH, pg.config.PLUGIN_NAME)
-  
-  pg.config.LOCALE_DIRPATH = os.path.join(
-    pg.config.PLUGINS_DIRPATH, pg.config.PLUGIN_NAME, "locale")
-  
-  pg.config.LOG_MODE = "exceptions"
-  
-  pg.config.PLUGIN_TITLE = lambda: _("Export Layers")
-  pg.config.PLUGIN_VERSION = "3.3.1"
-  pg.config.PLUGIN_VERSION_RELEASE_DATE = "February 04, 2019"
-  pg.config.AUTHOR_NAME = "khalim19"
-  pg.config.AUTHOR_CONTACT = "khalim19@gmail.com"
-  pg.config.PAGE_URL = "https://khalim19.github.io/gimp-plugin-export-layers"
-  pg.config.DOCS_URL = pg.config.PAGE_URL + "/sections"
-  pg.config.REPOSITORY_NAME = "gimp-plugin-export-layers"
-  pg.config.REPOSITORY_URL = (
-    "https://github.com/khalim19/gimp-plugin-export-layers")
-  pg.config.BUG_REPORT_URL_LIST = [
-    ("GitHub", "https://github.com/khalim19/gimp-plugin-export-layers/issues")
-  ]
-  
-  pg.config.LOCAL_DOCS_PATH = os.path.join(
-    pg.config.PLUGIN_SUBDIRPATH, "docs", "sections", "index.html")
-  
-  pg.config.COPYRIGHT_YEARS = "2013-2019"
-  
-  # If True, display each step of image/layer editing in GIMP.
-  pg.config.DEBUG_IMAGE_PROCESSING = False
-=======
 c.LOG_MODE = "exceptions"
 
 c.PLUGIN_TITLE = lambda: _("Export Layers")
@@ -86,5 +48,4 @@
 ]
 
 # If True, display each step of image/layer editing in GIMP.
-c.DEBUG_IMAGE_PROCESSING = False
->>>>>>> a56ce29e
+c.DEBUG_IMAGE_PROCESSING = False